--- conflicted
+++ resolved
@@ -113,8 +113,5 @@
         host=new_settings.server.host,
         port=new_settings.server.port,
         reload=new_settings.server.debug,
-<<<<<<< HEAD
-=======
         reload_excludes=["logs/*", "*.log"],
->>>>>>> 7a517804
     )