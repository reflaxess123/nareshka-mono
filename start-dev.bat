@echo off
setlocal enabledelayedexpansion
title Nareshka Development Servers (NEW ARCHITECTURE)

echo ==========================================
echo NARESHKA DEVELOPMENT SERVERS STARTUP
echo *** NEW ARCHITECTURE v2.0 ***
echo ==========================================
echo.

REM Safer process killing - only specific processes
echo -> Cleaning up existing development processes...

REM Kill only processes running on our specific ports (more targeted)
echo Checking for processes on development ports...
for %%p in (4000 5173 5174 5175 5176) do (
    for /f "tokens=5" %%a in ('netstat -ano ^| findstr /i ":%%p" 2^>nul') do (
        if not "%%a"=="" if not "%%a"=="0" (
            echo Killing process PID %%a on port %%p
            taskkill /PID %%a /F >nul 2>&1
            if !errorlevel! equ 0 (
                echo   ✓ Successfully killed PID %%a
            ) else (
                echo   ✗ Failed to kill PID %%a
            )
        )
    )
)

REM More targeted killing - only uvicorn processes (not all Python)
echo Killing existing uvicorn processes...
for /f "tokens=2" %%a in ('tasklist /fi "imagename eq python.exe" /fo csv ^| findstr uvicorn 2^>nul') do (
    if not "%%a"=="" (
        echo Killing uvicorn process %%a
        taskkill /PID %%a /F >nul 2>&1
    )
)

REM Kill Node processes only if they're running on our ports
echo Checking for Node.js processes on our ports...
for /f "tokens=2,5" %%a in ('netstat -ano ^| findstr ":5173\|:5174\|:5175" 2^>nul') do (
    if not "%%b"=="" (
        tasklist /fi "pid eq %%b" /fi "imagename eq node.exe" >nul 2>&1
        if !errorlevel! equ 0 (
            echo Killing Node.js process PID %%b
            taskkill /PID %%b /F >nul 2>&1
        )
    )
)

echo Process cleanup completed.
echo.

REM Wait for processes to fully terminate
echo Waiting for processes to terminate...
timeout /t 2 /nobreak >nul
echo.

REM Directory checks
if not exist "back" (
    echo ❌ ERROR: 'back' directory not found. 
    echo    Make sure you're running this from the project root.
    pause
    exit /b 1
)

if not exist "front" (
    echo ❌ ERROR: 'front' directory not found. 
    echo    Make sure you're running this from the project root.
    pause
    exit /b 1
)

REM Check NEW ARCHITECTURE FILES
echo -> Checking NEW ARCHITECTURE files...
if not exist "back/main.py" (
    echo ❌ ERROR: 'back/main.py' not found.
    echo    NEW ARCHITECTURE requires main.py file.
    pause
    exit /b 1
)

if not exist "back/main_old.py" (
    echo ⚠️  WARNING: 'back/main_old.py' not found.
    echo    No rollback file available.
)

if not exist "back/app/config/new_settings.py" (
    echo ❌ ERROR: 'back/app/config/new_settings.py' not found.
    echo    NEW ARCHITECTURE requires new_settings.py file.
    pause
    exit /b 1
)

if not exist "back/app/presentation/api" (
    echo ❌ ERROR: 'back/app/presentation/api' directory not found.
    echo    NEW ARCHITECTURE requires presentation layer.
    pause
    exit /b 1
)

echo ✓ NEW ARCHITECTURE files verified

REM Check Poetry availability
echo -> Checking Poetry installation...
poetry --version >nul 2>&1
if !errorlevel! neq 0 (
    echo ❌ ERROR: Poetry not found or not in PATH.
    echo    Please install Poetry: https://python-poetry.org/docs/#installation
    pause
    exit /b 1
) else (
    echo ✓ Poetry found
)

REM Check if Poetry project is set up
cd back
poetry env info >nul 2>&1
if !errorlevel! neq 0 (
    echo ⚠️  WARNING: Poetry environment not found. Installing dependencies...
    poetry install
    if !errorlevel! neq 0 (
        echo ❌ ERROR: Failed to install Poetry dependencies
        cd..
        pause
        exit /b 1
    )
) else (
    echo ✓ Poetry environment ready
)

REM Verify NEW ARCHITECTURE can be imported
echo -> Testing NEW ARCHITECTURE import...
poetry run python -c "import main; print('NEW ARCHITECTURE verified')" >nul 2>&1
if !errorlevel! neq 0 (
    echo ❌ ERROR: NEW ARCHITECTURE import failed.
    echo    Please check main.py and dependencies.
    cd..
    pause
    exit /b 1
) else (
    echo ✓ NEW ARCHITECTURE import successful
)

cd..

REM Check Node.js and npm
echo -> Checking Node.js installation...
node --version >nul 2>&1
if !errorlevel! neq 0 (
    echo ❌ ERROR: Node.js not found. Please install Node.js.
    pause
    exit /b 1
) else (
    echo ✓ Node.js found
)

REM Check if npm dependencies are installed
cd front
if not exist "node_modules" (
    echo ⚠️  WARNING: Node modules not found. Installing dependencies...
    npm install
    if !errorlevel! neq 0 (
        echo ❌ ERROR: Failed to install npm dependencies
        cd..
        pause
        exit /b 1
    )
) else (
    echo ✓ Node modules ready
)
cd..

REM Check for .env file and show DB/Redis config
if not exist "back/.env" (
    echo ❌ ERROR: 'back/.env' file not found.
    echo    Please create and configure your backend .env file.
    pause
    exit /b 1
) else (
    echo ✓ Found back/.env
    echo Current DATABASE_URL and REDIS_URL:
    for /f "usebackq tokens=*" %%a in (`findstr /b /c:"DATABASE_URL=" back/.env`) do echo   %%a
    for /f "usebackq tokens=*" %%a in (`findstr /b /c:"REDIS_URL=" back/.env`) do echo   %%a
)

REM === Auto-update DATABASE_URL and REDIS_URL in .env ===
set NEW_DATABASE_URL=DATABASE_URL=postgresql://postgres:nbmbovmpeoz9pyjw@103.74.93.55:8001/postgres
set NEW_REDIS_URL=REDIS_URL=redis://default:qe1yqfyuv0oo0ysg@103.74.93.55:6384
powershell -Command "(Get-Content back/.env) -replace '^DATABASE_URL=.*', '%NEW_DATABASE_URL%' | Set-Content back/.env"
powershell -Command "(Get-Content back/.env) -replace '^REDIS_URL=.*', '%NEW_REDIS_URL%' | Set-Content back/.env"

echo.
echo ==========================================
echo STARTING SERVERS (NEW ARCHITECTURE)
echo ==========================================

REM Start backend with error checking
echo -> Starting Python backend server (NEW ARCHITECTURE)...
<<<<<<< HEAD
echo   Command: poetry run uvicorn main:app --host 0.0.0.0 --port 4000 --reload
echo   Architecture: Clean Architecture with DI, UnitOfWork, v2 APIs
start "Nareshka Backend NEW ARCH (Port 4000)" cmd /k "cd /d %~dp0back && echo Starting NEW ARCHITECTURE backend... && echo Available endpoints: /api/v2/auth, /api/v2/content, /api/v2/theory, etc. && poetry run uvicorn main:app --host 0.0.0.0 --port 4000 --reload || (echo NEW ARCHITECTURE backend failed to start! && pause)"
=======
echo   Command: poetry run uvicorn main:app --host 0.0.0.0 --port 4000 --reload --reload-exclude logs/* --reload-exclude *.log
echo   Architecture: Clean Architecture with DI, UnitOfWork, v2 APIs
start "Nareshka Backend NEW ARCH (Port 4000)" cmd /k "cd /d %~dp0back && echo Starting NEW ARCHITECTURE backend... && echo Available endpoints: /api/v2/auth, /api/v2/content, /api/v2/theory, etc. && poetry run uvicorn main:app --host 0.0.0.0 --port 4000 --reload --reload-exclude logs/* --reload-exclude *.log || (echo NEW ARCHITECTURE backend failed to start! && pause)"
>>>>>>> 7a517804

REM Wait and check if backend started
echo Waiting for NEW ARCHITECTURE backend to initialize...
timeout /t 5 /nobreak >nul

REM Quick backend health check
for /L %%i in (1,1,15) do (
    curl -s http://localhost:4000/api/health >nul 2>&1
    if !errorlevel! equ 0 (
        echo ✓ NEW ARCHITECTURE backend is responding
        goto backend_ready
    )
    timeout /t 1 /nobreak >nul
)
echo ⚠️  NEW ARCHITECTURE backend might not be ready yet (will continue anyway)

:backend_ready

REM Start frontend
echo.
echo -> Starting Node.js frontend server...
echo   Command: npm run dev
echo   Note: Frontend will connect to NEW ARCHITECTURE endpoints /api/v2/*
start "Nareshka Frontend (Port 5173)" cmd /k "cd /d %~dp0front && echo Starting frontend for NEW ARCHITECTURE... && echo Backend endpoints: /api/v2/auth, /api/v2/content, etc. && npm run dev || (echo Frontend failed to start! && pause)"

echo.
echo ==========================================
echo NEW ARCHITECTURE SERVERS STARTUP COMPLETED
echo ==========================================
echo.
echo 🌐 Backend:     http://localhost:4000
echo 🎨 Frontend:    http://localhost:5173
echo 📚 API Docs:    http://localhost:4000/docs
echo 🔧 Health:      http://localhost:4000/api/health
echo 🔑 Auth v2:     http://localhost:4000/api/v2/auth
echo 📄 Content v2:  http://localhost:4000/api/v2/content
echo 🎓 Theory v2:   http://localhost:4000/api/v2/theory
echo 📝 Tasks v2:    http://localhost:4000/api/v2/tasks
echo 📊 Progress v2: http://localhost:4000/api/v2/progress
echo 🛠️  Admin v2:    http://localhost:4000/api/v2/admin
echo.
echo 🏗️  Architecture: Clean Architecture with DI, UnitOfWork, Services
echo 🔧 Features: JWT Auth, Redis Sessions, Async Operations
echo.
echo Check the separate windows for server logs and status.
echo.
echo 💡 To stop servers: Close the backend and frontend windows
echo    or use Ctrl+C in each window
echo.
echo 🔄 To rollback to OLD ARCHITECTURE: run start-dev.bat
echo    (requires main_old.py to be present)
echo.

REM Ask user if they want to open browser
set /p "open_browser=Open browser automatically? (y/n): "
if /i "!open_browser!"=="y" (
    echo Opening browser...
    timeout /t 2 >nul
    start http://localhost:5173
    timeout /t 2 >nul
    start http://localhost:4000/docs
)

echo.
echo 🚀 NEW ARCHITECTURE development environment is ready!
echo This window can be safely closed.
echo.
echo Architecture Details:
echo - Domain Layer: Entities, Repositories, Services
echo - Application Layer: DTOs, Services, Use Cases  
echo - Infrastructure Layer: Database, External APIs
echo - Presentation Layer: API Controllers (v2)
echo.
pause <|MERGE_RESOLUTION|>--- conflicted
+++ resolved
@@ -197,15 +197,9 @@
 
 REM Start backend with error checking
 echo -> Starting Python backend server (NEW ARCHITECTURE)...
-<<<<<<< HEAD
-echo   Command: poetry run uvicorn main:app --host 0.0.0.0 --port 4000 --reload
-echo   Architecture: Clean Architecture with DI, UnitOfWork, v2 APIs
-start "Nareshka Backend NEW ARCH (Port 4000)" cmd /k "cd /d %~dp0back && echo Starting NEW ARCHITECTURE backend... && echo Available endpoints: /api/v2/auth, /api/v2/content, /api/v2/theory, etc. && poetry run uvicorn main:app --host 0.0.0.0 --port 4000 --reload || (echo NEW ARCHITECTURE backend failed to start! && pause)"
-=======
 echo   Command: poetry run uvicorn main:app --host 0.0.0.0 --port 4000 --reload --reload-exclude logs/* --reload-exclude *.log
 echo   Architecture: Clean Architecture with DI, UnitOfWork, v2 APIs
 start "Nareshka Backend NEW ARCH (Port 4000)" cmd /k "cd /d %~dp0back && echo Starting NEW ARCHITECTURE backend... && echo Available endpoints: /api/v2/auth, /api/v2/content, /api/v2/theory, etc. && poetry run uvicorn main:app --host 0.0.0.0 --port 4000 --reload --reload-exclude logs/* --reload-exclude *.log || (echo NEW ARCHITECTURE backend failed to start! && pause)"
->>>>>>> 7a517804
 
 REM Wait and check if backend started
 echo Waiting for NEW ARCHITECTURE backend to initialize...
