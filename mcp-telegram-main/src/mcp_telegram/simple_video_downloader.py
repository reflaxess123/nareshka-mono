--- conflicted
+++ resolved
@@ -9,13 +9,8 @@
 from typing import Any
 
 from .robust_client import get_robust_client
-from tqdm import tqdm  # Добавляем отображение прогресса
 
 logger = logging.getLogger(__name__)
-
-# Увеличиваем количество соединений и размер чанка для радикального ускорения
-MAX_WORKERS = 32  # Было 8
-PART_SIZE = 4 * 1024 * 1024  # 4 МБ вместо 512 КБ
 
 class SimpleVideoDownloader:
     """Упрощенный класс для скачивания видео"""
@@ -52,95 +47,15 @@
                 # Определяем путь для сохранения
                 if custom_path:
                     save_path = Path(custom_path)
-                    display_name = Path(custom_path).name
                 else:
                     filename = self._generate_filename(message)
                     save_path = self.download_path / filename
-<<<<<<< HEAD
-<<<<<<< HEAD
-                    display_name = filename
-
-                # Скачиваем файл с прогресс-баром
-                logger.info(f"Скачивание медиа файла: {save_path}")
-
-                # Используем message_id для распределения строк прогресса, чтобы не мешать друг другу
-                bar_position = message.id % 10  # до 10 одновременных строк
-
-                with tqdm(
-                    total=0,
-                    unit="B",
-                    unit_scale=True,
-                    unit_divisor=1024,
-                    desc=display_name,
-                    leave=False,
-                    position=bar_position,
-                ) as progress_bar:
-
-                    def _progress(current: int, total: int):  # noqa: ANN001
-                        # Устанавливаем общий размер, когда станет известен
-                        if total and progress_bar.total == 0:
-                            progress_bar.total = total
-                        # Обновляем дельту, а не абсолютное значение
-                        progress_bar.update(current - progress_bar.n)
-
-                    # Формируем kwargs только если параметры поддерживаются текущей версией Telethon
-                    import inspect
-
-                    dm_sig = inspect.signature(client._client.download_media)
-                    extra_kwargs = {}
-                    if 'part_size' in dm_sig.parameters:
-                        extra_kwargs['part_size'] = PART_SIZE
-                    if 'workers' in dm_sig.parameters:
-                        extra_kwargs['workers'] = MAX_WORKERS
-
-                    # Пытаемся использовать download_file с крупными блоками (1 МБ) — быстрее
-                    try:
-                        if hasattr(message.media, 'document') and message.media.document:
-                            # Собираем kwargs с учётом поддержки параметров текущей версии Telethon
-                            df_sig = inspect.signature(client._client.download_file)
-                            df_kwargs = {
-                                "file": save_path,
-                                "part_size_kb": 1024,  # мелкие чанки для частого прогресса
-                                "progress_callback": _progress,
-                            }
-                            if "threads" in df_sig.parameters:
-                                df_kwargs["threads"] = 16
-
-                            file_path = await client._client.download_file(
-                                message.media.document,
-                                **df_kwargs,
-                            )
-                        else:
-                            # Fallback для других типов медиа
-                            file_path = await client._client.download_media(
-                                message.media,
-                                file=save_path,
-                                progress_callback=_progress,
-                            )
-                    except Exception as dl_e:
-                        # При ошибке пробуем стандартный способ
-                        logger.warning(f"download_file не удался ({dl_e}), пробую download_media")
-                        file_path = await client._client.download_media(
-                            message.media,
-                            file=save_path,
-                            progress_callback=_progress,
-                        )
-                
-                logger.info(f"Файл скачан: {file_path}")
-                
-=======
-=======
->>>>>>> ced2b693
 
                 # Скачиваем файл
                 logger.info(f"Скачивание медиа файла: {save_path}")
 
                 file_path = await client._client.download_media(message.media, file=save_path)
 
-<<<<<<< HEAD
->>>>>>> 05a40047f43b38854814fce3ae26b69ba4fb7c32
-=======
->>>>>>> ced2b693
                 result = {
                     "success": True,
                     "file_path": str(file_path),
@@ -148,15 +63,8 @@
                     "dialog_id": dialog_id,
                     "media_type": str(type(message.media).__name__),
                 }
-<<<<<<< HEAD
-<<<<<<< HEAD
-                
-=======
-=======
->>>>>>> ced2b693
 
                 logger.info(f"Файл скачан: {file_path}")
->>>>>>> 05a40047f43b38854814fce3ae26b69ba4fb7c32
                 return result
 
             except Exception as e:
